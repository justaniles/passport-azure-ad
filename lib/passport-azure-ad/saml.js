/**
 * Copyright (c) Microsoft Corporation
 *  All Rights Reserved
 *  Apache License 2.0
 *
 * Licensed under the Apache License, Version 2.0 (the "License");
 * you may not use this file except in compliance with the License.
 * You may obtain a copy of the License at
 * http://www.apache.org/licenses/LICENSE-2.0
 *
 * Unless required by applicable law or agreed to in writing, software
 * distributed under the License is distributed on an "AS IS" BASIS,
 * WITHOUT WARRANTIES OR CONDITIONS OF ANY KIND, either express or implied.
 * See the License for the specific language governing permissions and
 * limitations under the License.
 *
 * @flow
 */

'use strict';

var zlib = require('zlib');
var xml2js = require('xml2js');
var xmlCrypto = require('xml-crypto');
var crypto = require('crypto');
var xmldom = require('xmldom');
var querystring = require('querystring');
var Validator = require('./validator').Validator;
var templates = require('./templates/templates');
var async = require('async');
var pem = require('./pem');
var aadutils = require('./aadutils');
var samlutils = require('./samlutils');
var Metadata = require('./metadata').Metadata;

var SamlUrn = {
  success: 'urn:oasis:names:tc:SAML:2.0:status:Success'
};

var SAML = function(options) {
  // required options for SAML
  var config = {
    identityMetadata: Validator.isNonEmpty,
    loginCallback: Validator.isNonEmpty,
    issuer: Validator.isNonEmpty
  };

  // enforce that user has provided both public and private certs if at least one cert is present
  // or logoutCallback is present
  if (options.privateCert || options.publicCert || options.logoutCallback) {
    config.logoutCallback = Validator.isNonEmpty;
    config.privateCert = Validator.isNonEmpty;
    config.publicCert = Validator.isNonEmpty;
  }

  // validator will throw exception if a required option is missing
  var checker = new Validator(config);
  checker.validate(options);
  this.options = this.initialize(options);
  this.metadata = new Metadata(options.identityMetadata);
  this.federationMetadata = null;
};

SAML.prototype.initialize = function(options) {
  if (!options) {
    options = {};
  }

  if (!options.protocol) {
    options.protocol = 'https://';
  }

  if (options.publicCert) {
    options.x509PublicCert = pem.getCertificate(options.publicCert);
  } else {
    options.x509PublicCert = '';
  }

  // setup optional service federation metadata parameters
  options.organizationName = options.organizationName ? options.organizationName : '';
  options.organizationDisplayName = options.organizationDisplayName ? options.organizationDisplayName : '';
  options.organizationUrl = options.organizationUrl ? options.organizationUrl : '';
  options.contactFirstName = options.contactFirstName ? options.contactFirstName : '';
  options.contactLastName = options.contactLastName ? options.contactLastName : '';
  options.contactEmail = options.contactEmail ? options.contactEmail : '';
  return options;
};

SAML.prototype.identity = function(callback) {
  // params for the metadata template
  var params = {
    APP_ID_URI: this.options.issuer,
    APP_URL: this.options.appUrl,
    LOGIN_CALLBACK: this.options.loginCallback,
    LOGOUT_CALLBACK: this.options.logoutCallback,
    CERT: this.options.x509PublicCert,
    ORGANIZATON_NAME: this.options.organizationName,
    ORGANIZATON_DISPLAY_NAME: this.options.organizationDisplayName,
    ORGANIZATON_URL: this.options.organizationUrl,
    GIVEN_NAME: this.options.contactFirstName,
    SURNAME: this.options.contactLastName,
    EMAIL: this.options.contactEmail
  };

  var self = this;
  if (this.federationMetadata === null) {
    templates.compile('federationmetadata.template.xml', params, function(err, data) {
      if (err === null) {
        self.federationMetadata = data;
      }
      callback(err, data);
    });
  }
};

SAML.prototype.signRequest = function(xml) {
  var signer = crypto.createSign('RSA-SHA1');
  signer.update(xml);
  return signer.sign(this.options.privateCert, 'base64');
};

SAML.prototype.generateAuthorizeRequest = function() {
  var id = "id" + samlutils.generateUniqueID(),
    instant = samlutils.generateInstant();

  // TODO: build callback based on host we are running on?
  // loginCallback = this.options.protocol + req.headers.host + this.options.path;

  var request = '<samlp:AuthnRequest xmlns="urn:oasis:names:tc:SAML:2.0:metadata"';
  request += ' ID="' + id + '"';
  request += ' Version="2.0"';
  request += ' IssueInstant="' + instant + '"';
  request += ' IsPassive="false"';
  request += ' AssertionConsumerServiceURL="' + this.options.loginCallback + '"';
  request += ' xmlns:samlp="urn:oasis:names:tc:SAML:2.0:protocol">';
  request += ' <Issuer xmlns="urn:oasis:names:tc:SAML:2.0:assertion">' + this.options.issuer + '</Issuer>';
  request += '</samlp:AuthnRequest>';
  return request;
};

SAML.prototype.generateLogoutRequest = function(req) {
  var id = "_" + samlutils.generateUniqueID();
  var instant = samlutils.generateInstant();
  var request = '<samlp:LogoutRequest xmlns="urn:oasis:names:tc:SAML:2.0:metadata"';
  request += ' ID="' + id + '"';
  request += ' Version="2.0"';
  request += ' IssueInstant="' + instant + '"';
  request += ' xmlns:samlp="urn:oasis:names:tc:SAML:2.0:protocol">';
  request += ' <Issuer xmlns="urn:oasis:names:tc:SAML:2.0:assertion">' + this.options.issuer + '</Issuer>';
  request += ' <NameID xmlns="urn:oasis:names:tc:SAML:2.0:assertion">' + req.user.nameID + '</NameID>';
  request += '</samlp:LogoutRequest>';
  return request;
};

SAML.prototype.requestToUrl = function(request, operation, callback) {
  var self = this;
  async.waterfall([
    function(next) {
      if (!self.metadata.saml0) {
        self.metadata.fetch(next);
      } else {
        next(null);
      }
    },
    function(next) {
      zlib.deflateRaw(request, function(err, buffer) {
        if (err) {
          return callback(err);
        }

        var base64 = buffer.toString('base64');
        var target = self.metadata.saml.loginEndpoint + '?';
        var samlRequest = {
          SAMLRequest: base64
        };
        if (operation === 'logout') {
          target = self.metadata.saml.logoutEndpoint + '?';
          if (self.options.privateCert) {
            samlRequest.SigAlg = 'http://www.w3.org/2000/09/xmldsig#rsa-sha1';
            samlRequest.Signature = self.signRequest(querystring.stringify(samlRequest));
          }
        }

        target += querystring.stringify(samlRequest);

        return next(null, target);
      });
    }
  ], function(err, target) {
    return callback(err, target);
  });
};

SAML.prototype.getAuthorizeUrl = function(req, callback) {
  var request = this.generateAuthorizeRequest();
  this.requestToUrl(request, 'authorize', callback);
};

SAML.prototype.getLogoutUrl = function(req, callback) {
  var request = this.generateLogoutRequest(req);
  this.requestToUrl(request, 'logout', callback);
};

SAML.prototype.validateSignature = function(xml, cert) {
  var doc = new xmldom.DOMParser().parseFromString(xml);
  var signature = xmlCrypto.xpath(doc, "//*[local-name(.)='Signature' and namespace-uri(.)='http://www.w3.org/2000/09/xmldsig#']")[0];
  var sig = new xmlCrypto.SignedXml();
  sig.keyInfoProvider = {
    getKeyInfo: function() {
      return "<X509Data></X509Data>";
    },
    getKey: function() {
      //TODO: should I use the key in keyInfo or in cert?
      return pem.certToPEM(cert);
    }
  };
  sig.loadSignature(signature.toString());
  return sig.checkSignature(xml);
};

SAML.prototype.checkSamlStatus = function(response, next) {
  try {
    var status = aadutils.getElement(response, 'Status');
    var statusCode = aadutils.getElement(status[0], 'StatusCode');
    var result = aadutils.getElement(statusCode[0].$, 'Value');
    if (result === SamlUrn.success) {
      next(null);
    } else {
      next(new Error('SAML response error:' + JSON.stringify(status)), null);
    }
  } catch (e) {
    next(new Error('Invalid SAML response:' + e.message), null);
  }
};

SAML.prototype.validateResponse = function(samlResponse, callback) {
  var self = this,
    xml = null,
    version = '',
    response = null;

  // asynchronously process the samlResponse to create the user profile
  async.waterfall([
    // parse the samlResponse into a JavaScript object
<<<<<<< HEAD
    function(next) {
      xml = new Buffer(samlResponse, 'base64').toString('ascii');
      var parser = new xml2js.Parser({
        explicitRoot: true
      });
      parser.parseString(xml, function(err, doc) {
=======
    function(next){
      xml = new Buffer(samlResponse, 'base64').toString('utf8');
      var parser = new xml2js.Parser({explicitRoot:true});
      parser.parseString(xml, function (err, doc) {
>>>>>>> 6deb0df8
        response = aadutils.getElement(doc, 'Response');
        next(null);
      });
    },
    function(next) {
      // check for an error in the samlResponse
      self.checkSamlStatus(response, next);
    },
    function(next) {
      // check version of SAML response
      if (response['$'].MajorVersion === '1') {
        version = '1.1';
      } else if (response['$'].Version === '2.0') {
        version = '2.0';
      }

      if (version === '') {
        next(new Error('SAML Assertion version not supported'), null);
      } else {
        next(null);
      }
    },
    function(next) {
      // check for token expiration
      var assertion = response.Assertion[0];
      if (!samlutils.validateExpiration(assertion, version)) {
        next(new Error('Token has expired.'), null);
      } else {
        next(null);
      }
    },
    function(next) {
      // check for valid audience
      var assertion = response.Assertion[0];
      if (!samlutils.validateAudience(assertion, self.options.issuer, version)) {
        next(new Error('Token has expired.'), null);
      } else {
        next(null);
      }
    },
    function(next) {
      // check to see if we have loaded the x509 certs from the AAD metadata url
      if (!self.metadata.saml || !self.metadata.saml.certs || self.metadata.saml.certs.length === 0) {
        self.metadata.fetch(next);
      } else {
        next(null);
      }
    },
    function(next) {
      // validate the Signature
      self.checkSignature(xml, next);
    },
    function(next) {
      self.getProfile(response, next);
    }
  ], function(err, profile) {
    // return the err and profile to the caller
    callback(err, profile, false);
  });
};

SAML.prototype.checkSignature = function(xml, next) {
  // validate the Signature
  var self = this;
<<<<<<< HEAD
  if (!this.validateSignature(xml, this.metadata.saml.certs[0])) {
    // if signature validation fails, perhaps the certs have changed on the AAD tenant?
    // reload the AAD Federation metadata and try again
    this.metadata.fetch(function(err) {
      if (err) {
        next(err);
      } else {
        // validate the Signature
        if (!self.validateSignature(xml, self.metadata.saml.certs[0])) {
          next(new Error('Invalid signature'));
        } else {
          next(null);
        }
      }
    });
=======
  var validSignature = false;
  this.certs = self.metadata.saml.certs;

  // Verify signature
  for (var i=0;i<this.metadata.saml.certs.length;i++) {
    if (self.validateSignature(xml, self.metadata.saml.certs[i])) {
      validSignature = true;
      break;
    }
  }

  if (!validSignature) {
    next(new Error('Invalid signature'));
>>>>>>> 6deb0df8
  } else {
    next(null);
  }

};

SAML.prototype.getProfile = function(response, callback) {
  var assertion,
    profile = {};

  assertion = aadutils.getElement(response, 'Assertion');
  if (!assertion) {
    return callback(new Error('getProfile: Missing SAML assertion'));
  }

  try {
    profile = samlutils.getProfile(assertion);
    return callback(null, profile);
  } catch (e) {
    callback(new Error("getProfile error:" + e.message));
  }
};

exports.SAML = SAML;<|MERGE_RESOLUTION|>--- conflicted
+++ resolved
@@ -242,19 +242,12 @@
   // asynchronously process the samlResponse to create the user profile
   async.waterfall([
     // parse the samlResponse into a JavaScript object
-<<<<<<< HEAD
-    function(next) {
-      xml = new Buffer(samlResponse, 'base64').toString('ascii');
-      var parser = new xml2js.Parser({
+    function(next){
+      xml = new Buffer(samlResponse, 'base64').toString('utf8');
+      var parser = new xml2js.Parser({explicitRoot:true});
         explicitRoot: true
       });
       parser.parseString(xml, function(err, doc) {
-=======
-    function(next){
-      xml = new Buffer(samlResponse, 'base64').toString('utf8');
-      var parser = new xml2js.Parser({explicitRoot:true});
-      parser.parseString(xml, function (err, doc) {
->>>>>>> 6deb0df8
         response = aadutils.getElement(doc, 'Response');
         next(null);
       });
@@ -319,26 +312,15 @@
 SAML.prototype.checkSignature = function(xml, next) {
   // validate the Signature
   var self = this;
-<<<<<<< HEAD
   if (!this.validateSignature(xml, this.metadata.saml.certs[0])) {
     // if signature validation fails, perhaps the certs have changed on the AAD tenant?
+
     // reload the AAD Federation metadata and try again
     this.metadata.fetch(function(err) {
       if (err) {
         next(err);
       } else {
         // validate the Signature
-        if (!self.validateSignature(xml, self.metadata.saml.certs[0])) {
-          next(new Error('Invalid signature'));
-        } else {
-          next(null);
-        }
-      }
-    });
-=======
-  var validSignature = false;
-  this.certs = self.metadata.saml.certs;
-
   // Verify signature
   for (var i=0;i<this.metadata.saml.certs.length;i++) {
     if (self.validateSignature(xml, self.metadata.saml.certs[i])) {
@@ -347,9 +329,8 @@
     }
   }
 
-  if (!validSignature) {
-    next(new Error('Invalid signature'));
->>>>>>> 6deb0df8
+        if (!self.validateSignature(xml, self.metadata.saml.certs[0])) {
+          next(new Error('Invalid signature'));
   } else {
     next(null);
   }
